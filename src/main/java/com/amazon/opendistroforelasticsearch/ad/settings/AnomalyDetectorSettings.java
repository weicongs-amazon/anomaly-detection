--- conflicted
+++ resolved
@@ -28,52 +28,31 @@
 
     private AnomalyDetectorSettings() {}
 
-<<<<<<< HEAD
     public static final Setting<Integer> MAX_ANOMALY_DETECTORS = Setting
-        .intSetting("ml.anomaly_detectors.max_anomaly_detectors", 1000, Setting.Property.NodeScope, Setting.Property.Dynamic);
+        .intSetting("opendistro.anomaly_detection.max_anomaly_detectors", 1000, Setting.Property.NodeScope, Setting.Property.Dynamic);
 
     public static final Setting<Integer> MAX_ANOMALY_FEATURES = Setting
-        .intSetting("ml.anomaly_detectors.max_anomaly_features", 5, Setting.Property.NodeScope, Setting.Property.Dynamic);
+        .intSetting("opendistro.anomaly_detection.max_anomaly_features", 5, Setting.Property.NodeScope, Setting.Property.Dynamic);
 
     public static final Setting<TimeValue> REQUEST_TIMEOUT = Setting
         .positiveTimeSetting(
-            "ml.anomaly_detectors.request_timeout",
-=======
-    public static final Setting<Integer> MAX_ANOMALY_DETECTORS = Setting.intSetting(
-            "opendistro.anomaly_detection.max_anomaly_detectors",
-            1000,
-            Setting.Property.NodeScope, Setting.Property.Dynamic);
-
-    public static final Setting<Integer> MAX_ANOMALY_FEATURES = Setting.intSetting(
-            "opendistro.anomaly_detection.max_anomaly_features",
-            5,
-            Setting.Property.NodeScope, Setting.Property.Dynamic);
-
-    public static final Setting<TimeValue> REQUEST_TIMEOUT = Setting.positiveTimeSetting(
             "opendistro.anomaly_detection.request_timeout",
->>>>>>> e7429ed9
             TimeValue.timeValueSeconds(10),
             Setting.Property.NodeScope,
             Setting.Property.Dynamic
         );
 
-<<<<<<< HEAD
     public static final Setting<TimeValue> DETECTION_INTERVAL = Setting
         .positiveTimeSetting(
-            "ml.anomaly_detectors.detection_interval",
-=======
-    public static final Setting<TimeValue> DETECTION_INTERVAL = Setting.positiveTimeSetting(
             "opendistro.anomaly_detection.detection_interval",
->>>>>>> e7429ed9
             TimeValue.timeValueMinutes(10),
             Setting.Property.NodeScope,
             Setting.Property.Dynamic
         );
 
-<<<<<<< HEAD
     public static final Setting<TimeValue> DETECTION_WINDOW_DELAY = Setting
         .timeSetting(
-            "ml.anomaly_detectors.detection_window_delay",
+            "opendistro.anomaly_detection.detection_window_delay",
             TimeValue.timeValueMinutes(0),
             Setting.Property.NodeScope,
             Setting.Property.Dynamic
@@ -81,52 +60,37 @@
 
     public static final Setting<TimeValue> AD_RESULT_ROLLOVER_PERIOD = Setting
         .positiveTimeSetting(
-            "ml.anomaly_detectors.ad_result_rollover_period",
-=======
-    public static final Setting<TimeValue> DETECTION_WINDOW_DELAY = Setting.positiveTimeSetting(
-            "opendistro.anomaly_detection.detection_window_delay",
-            TimeValue.timeValueSeconds(30),
-            Setting.Property.NodeScope, Setting.Property.Dynamic);
-
-    public static final Setting<TimeValue> AD_RESULT_ROLLOVER_PERIOD = Setting.positiveTimeSetting(
             "opendistro.anomaly_detection.ad_result_rollover_period",
->>>>>>> e7429ed9
             TimeValue.timeValueHours(12),
             Setting.Property.NodeScope,
             Setting.Property.Dynamic
         );
 
-<<<<<<< HEAD
     public static final Setting<TimeValue> AD_RESULT_HISTORY_ROLLOVER_PERIOD = Setting
         .positiveTimeSetting(
-            "ml.anomaly_detectors.ad_result_history_rollover_period",
-=======
-    public static final Setting<TimeValue>  AD_RESULT_HISTORY_ROLLOVER_PERIOD = Setting.positiveTimeSetting(
             "opendistro.anomaly_detection.ad_result_history_rollover_period",
->>>>>>> e7429ed9
             TimeValue.timeValueHours(12),
             Setting.Property.NodeScope,
             Setting.Property.Dynamic
         );
 
-<<<<<<< HEAD
     public static final Setting<TimeValue> AD_RESULT_HISTORY_INDEX_MAX_AGE = Setting
         .positiveTimeSetting(
-            "ml.anomaly_detectors.ad_result_history_max_age",
+            "opendistro.anomaly_detection.ad_result_history_max_age",
             TimeValue.timeValueHours(24),
             Setting.Property.NodeScope,
             Setting.Property.Dynamic
         );
 
     public static final Setting<Long> AD_RESULT_HISTORY_MAX_DOCS = Setting
-        .longSetting("ml.anomaly_detectors.ad_result_history_max_docs", 10000L, 0L, Setting.Property.NodeScope, Setting.Property.Dynamic);
+        .longSetting("opendistro.anomaly_detection.ad_result_history_max_docs", 10000L, 0L, Setting.Property.NodeScope, Setting.Property.Dynamic);
 
     public static final Setting<Integer> MAX_RETRY_FOR_UNRESPONSIVE_NODE = Setting
-        .intSetting("ml.anomaly_detectors.max_retry_for_unresponsive_node", 5, 0, Setting.Property.NodeScope, Setting.Property.Dynamic);
+        .intSetting("opendistro.anomaly_detection.max_retry_for_unresponsive_node", 5, 0, Setting.Property.NodeScope, Setting.Property.Dynamic);
 
     public static final Setting<TimeValue> COOLDOWN_MINUTES = Setting
         .positiveTimeSetting(
-            "ml.anomaly_detectors.cooldown_minutes",
+            "opendistro.anomaly_detection.cooldown_minutes",
             TimeValue.timeValueMinutes(5),
             Setting.Property.NodeScope,
             Setting.Property.Dynamic
@@ -134,7 +98,7 @@
 
     public static final Setting<TimeValue> BACKOFF_MINUTES = Setting
         .positiveTimeSetting(
-            "ml.anomaly_detectors.backoff_minutes",
+            "opendistro.anomaly_detection.backoff_minutes",
             TimeValue.timeValueMinutes(15),
             Setting.Property.NodeScope,
             Setting.Property.Dynamic
@@ -142,50 +106,14 @@
 
     public static final Setting<TimeValue> BACKOFF_INITIAL_DELAY = Setting
         .positiveTimeSetting(
-            "ml.anomaly_detectors.backoff_initial_delay",
+            "opendistro.anomaly_detection.backoff_initial_delay",
             TimeValue.timeValueMillis(1000),
             Setting.Property.NodeScope,
             Setting.Property.Dynamic
         );
 
     public static final Setting<Integer> MAX_RETRY_FOR_BACKOFF = Setting
-        .intSetting("ml.anomaly_detectors.max_retry_for_backoff", 3, 0, Setting.Property.NodeScope, Setting.Property.Dynamic);
-=======
-    public static final Setting<TimeValue>  AD_RESULT_HISTORY_INDEX_MAX_AGE = Setting.positiveTimeSetting(
-            "opendistro.anomaly_detection.ad_result_history_max_age",
-            TimeValue.timeValueHours(24),
-            Setting.Property.NodeScope, Setting.Property.Dynamic);
-
-    public static final Setting<Long>  AD_RESULT_HISTORY_MAX_DOCS = Setting.longSetting(
-            "opendistro.anomaly_detection.ad_result_history_max_docs",
-            10000L,
-            0L,
-            Setting.Property.NodeScope, Setting.Property.Dynamic);
-
-    public static final Setting<Integer> MAX_RETRY_FOR_UNRESPONSIVE_NODE = Setting.intSetting(
-            "opendistro.anomaly_detection.max_retry_for_unresponsive_node",
-            5,
-            0,
-            Setting.Property.NodeScope, Setting.Property.Dynamic);
-
-    public static final Setting<TimeValue> COOLDOWN_MINUTES = Setting.positiveTimeSetting(
-            "opendistro.anomaly_detection.cooldown_minutes", TimeValue.timeValueMinutes(5),
-            Setting.Property.NodeScope, Setting.Property.Dynamic);
-
-    public static final Setting<TimeValue> BACKOFF_MINUTES = Setting.positiveTimeSetting(
-            "opendistro.anomaly_detection.backoff_minutes", TimeValue.timeValueMinutes(15),
-            Setting.Property.NodeScope, Setting.Property.Dynamic);
-
-    public static final Setting<TimeValue> BACKOFF_INITIAL_DELAY = Setting.positiveTimeSetting(
-            "opendistro.anomaly_detection.backoff_initial_delay", TimeValue.timeValueMillis(1000),
-            Setting.Property.NodeScope, Setting.Property.Dynamic);
-
-    public static final Setting<Integer> MAX_RETRY_FOR_BACKOFF = Setting.intSetting(
-            "opendistro.anomaly_detection.max_retry_for_backoff",
-            3,
-            0,
-            Setting.Property.NodeScope, Setting.Property.Dynamic);
->>>>>>> e7429ed9
+        .intSetting("opendistro.anomaly_detection.max_retry_for_backoff", 3, 0, Setting.Property.NodeScope, Setting.Property.Dynamic);
 
     public static final String ANOMALY_DETECTORS_INDEX_MAPPING_FILE = "mappings/anomaly-detectors.json";
     public static final String ANOMALY_RESULTS_INDEX_MAPPING_FILE = "mappings/anomaly-results.json";
